--- conflicted
+++ resolved
@@ -527,11 +527,6 @@
         assert!(small_odds.contains(&X(0x505, 0x555)));
         assert!(!small_odds.contains(&X(0x202, 0x222)));
         assert!(!small_odds.contains(&X(0x707, 0x777)));
-<<<<<<< HEAD
-        storage.validate();
-        even_odd.validate(&storage);
-        small.validate(&storage);
-=======
 
         // Reverse the order of the intersection to get the same result
         let mut odd_smalls: Vec<X> = storage
@@ -553,7 +548,10 @@
         small_odds.sort();
         odd_smalls.sort();
         assert_eq!(small_odds, odd_smalls);
->>>>>>> b75566bb
+
+        storage.validate();
+        even_odd.validate(&storage);
+        small.validate(&storage);
     }
 
     #[test]
