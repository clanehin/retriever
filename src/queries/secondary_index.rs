--- conflicted
+++ resolved
@@ -42,18 +42,6 @@
     index_key: Cow<'a, IndexKey>,
 }
 
-<<<<<<< HEAD
-impl<'a, Q, B, ChunkKey, Element, IndexKeys, IndexKey> Clone
-    for MatchingSecondaryIndex<'a, Q, B, ChunkKey, Element, IndexKeys, IndexKey>
-where
-    B: ToOwned + Hash + Eq + ?Sized + 'a,
-    &'a B: ValidKey,
-    IndexKey: ValidKey + Borrow<B>,
-    IndexKeys: Clone + Debug + Default + Eq,
-    for<'y> &'y IndexKeys: IntoIterator<Item = &'y IndexKey>,
-    Q: Clone,
-    Cow<'a, B>: Clone,
-=======
 impl<'a, Q, ChunkKey, Element, IndexKeys, IndexKey> Clone
     for MatchingSecondaryIndex<'a, Q, ChunkKey, Element, IndexKeys, IndexKey>
 where
@@ -63,7 +51,6 @@
     IndexKey::Owned: ValidKey + Borrow<IndexKey>,
     for<'k> IndexKeys: Clone + Debug + Default + Eq + KeySet<'k, IndexKey>,
     Q: Clone,
->>>>>>> b75566bb
 {
     fn clone(&self) -> Self {
         MatchingSecondaryIndex {
